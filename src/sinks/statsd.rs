#[cfg(unix)]
use crate::sinks::util::unix::{IntoUnixSink, UnixSinkConfig};
use crate::{
    config::{DataType, SinkConfig, SinkContext, SinkDescription},
    event::metric::{Metric, MetricKind, MetricValue, StatisticKind},
    event::Event,
    sinks::util::{
        tcp::{IntoTcpSink, TcpSinkConfig},
        udp::{IntoUdpSink, UdpBuildError, UdpSinkConfig},
    },
    sinks::util::{BatchConfig, BatchSettings, BatchSink, Buffer, Compression},
};
use futures::{future, FutureExt};
use futures01::{stream, Sink};
use serde::{Deserialize, Serialize};
use snafu::{ResultExt, Snafu};
use std::collections::BTreeMap;
use std::fmt::Display;
use std::task::{Context, Poll};
use tower::{Service, ServiceBuilder};

#[derive(Debug, Snafu)]
pub enum StatsdError {
    UdpError {
        #[snafu(source)]
        source: UdpBuildError,
    },
    SendError,
}

pub struct StatsdSvc {
    client: Client,
}

#[derive(Clone)]
enum Client {
    Tcp(IntoTcpSink),
    Udp(IntoUdpSink),
    #[cfg(unix)]
    Unix(IntoUnixSink),
}

#[derive(Deserialize, Serialize, Debug, Clone)]
#[serde(deny_unknown_fields)]
pub struct StatsdSinkConfig {
    pub namespace: String,
    pub mode: Mode,
    #[serde(default)]
    pub batch: BatchConfig,
}

#[derive(Deserialize, Serialize, Debug, Clone)]
#[serde(tag = "mode", rename_all = "snake_case")]
pub enum Mode {
    Tcp(TcpSinkConfig),
    Udp(UdpSinkConfig),
    #[cfg(unix)]
    Unix(UnixSinkConfig),
}

inventory::submit! {
    SinkDescription::new_without_default::<StatsdSinkConfig>("statsd")
}

#[typetag::serde(name = "statsd")]
impl SinkConfig for StatsdSinkConfig {
    fn build(&self, cx: SinkContext) -> crate::Result<(super::RouterSink, super::Healthcheck)> {
        // 1432 bytes is a recommended packet size to fit into MTU
        // https://github.com/statsd/statsd/blob/master/docs/metric_types.md#multi-metric-packets
        // However we need to leave some space for +1 extra trailing event in the buffer.
        // Also one might keep an eye on server side limitations, like
        // mentioned here https://github.com/DataDog/dd-agent/issues/2638
        let batch = BatchSettings::default()
            .bytes(1300)
            .events(1000)
            .timeout(1)
            .parse_config(self.batch.clone())?;
        let namespace = self.namespace.clone();

        let (client, healthcheck) = match &self.mode {
            Mode::Tcp(ref config) => {
                let (inner, healthcheck) = config.prepare(cx.clone())?;
                (Client::Tcp(inner), healthcheck)
            }
            Mode::Udp(ref config) => {
                let (inner, healthcheck) = config.prepare(cx.clone())?;
                (Client::Udp(inner), healthcheck)
            }
            #[cfg(unix)]
            Mode::Unix(ref config) => {
                let (inner, healthcheck) = config.prepare()?;
                (Client::Unix(inner), healthcheck)
            }
        };
        let service = StatsdSvc { client };

        let sink = BatchSink::new(
            ServiceBuilder::new().service(service),
            Buffer::new(batch.size, Compression::None),
            batch.timeout,
            cx.acker(),
        )
        .sink_map_err(|e| error!("Fatal statsd sink error: {}", e))
        .with_flat_map(move |event| stream::iter_ok(encode_event(event, &namespace)));

        Ok((Box::new(sink), healthcheck))
    }

    fn input_type(&self) -> DataType {
        DataType::Metric
    }

    fn sink_type(&self) -> &'static str {
        "statsd"
    }
}

fn encode_tags(tags: &BTreeMap<String, String>) -> String {
    let mut parts: Vec<_> = tags
        .iter()
        .map(|(name, value)| {
            if value == "true" {
                name.to_string()
            } else {
                format!("{}:{}", name, value)
            }
        })
        .collect();
    parts.sort();
    parts.join(",")
}

fn push_event<V: Display>(
    buf: &mut Vec<String>,
    metric: &Metric,
    val: V,
    metric_type: &str,
    sample_rate: Option<u32>,
) {
    buf.push(format!("{}:{}|{}", metric.name, val, metric_type));

    if let Some(sample_rate) = sample_rate {
        if sample_rate != 1 {
            buf.push(format!("@{}", 1.0 / f64::from(sample_rate)))
        }
    };

    if let Some(t) = &metric.tags {
        buf.push(format!("#{}", encode_tags(t)));
    };
}

fn encode_event(event: Event, namespace: &str) -> Option<Vec<u8>> {
    let mut buf = Vec::new();

    let metric = event.as_metric();
    match &metric.value {
        MetricValue::Counter { value } => {
            push_event(&mut buf, &metric, value, "c", None);
        }
        MetricValue::Gauge { value } => {
            match metric.kind {
                MetricKind::Incremental => {
                    push_event(&mut buf, &metric, format!("{:+}", value), "g", None)
                }
                MetricKind::Absolute => push_event(&mut buf, &metric, value, "g", None),
            };
        }
        MetricValue::Distribution {
            values,
            sample_rates,
            statistic,
        } => {
            let metric_type = match statistic {
                StatisticKind::Histogram => "h",
                StatisticKind::Summary => "d",
            };
            for (val, sample_rate) in values.iter().zip(sample_rates.iter()) {
                push_event(&mut buf, &metric, val, metric_type, Some(*sample_rate));
            }
        }
        MetricValue::Set { values } => {
            for val in values {
                push_event(&mut buf, &metric, val, "s", None);
            }
        }
        _ => {
            warn!(
                "invalid metric sent to statsd sink ({:?}) ({:?})",
                metric.kind, metric.value
            );
        }
    };

    let mut message: String = buf.join("|");
    if !namespace.is_empty() {
        message = format!("{}.{}", namespace, message);
    };

    let mut body: Vec<u8> = message.into_bytes();
    body.push(b'\n');

    Some(body)
}

impl Service<Vec<u8>> for StatsdSvc {
    type Response = ();
    type Error = StatsdError;
    type Future = future::BoxFuture<'static, Result<(), Self::Error>>;

    fn poll_ready(&mut self, _: &mut Context<'_>) -> Poll<Result<(), Self::Error>> {
        Poll::Ready(Ok(()))
    }

    fn call(&mut self, mut frame: Vec<u8>) -> Self::Future {
        use futures::compat::Sink01CompatExt;
        use futures::Sink;
        use futures::SinkExt;
        use std::pin::Pin;

        type ByteSink = Pin<Box<dyn Sink<bytes::Bytes, Error = ()> + 'static + Send>>;

        if let Some(b'\n') = frame.last() {
            frame.pop();
        }
        let client = self.client.clone();
        async move {
            let mut sink: ByteSink = match client {
                Client::Udp(inner) => {
                    Box::pin(inner.clone().into_sink().context(UdpError)?.sink_compat())
                }
                Client::Tcp(inner) => Box::pin(inner.clone().into_sink().sink_compat()),
                #[cfg(unix)]
                Client::Unix(inner) => Box::pin(inner.clone().into_sink().sink_compat()),
            };
            sink.send(frame.into())
                .await
                .map_err(|_| StatsdError::SendError)?;
            Ok(())
        }
        .boxed()
    }
}

#[cfg(test)]
mod test {
    use super::*;
    /*
    use crate::{
        buffers::Acker,
        event::{metric::MetricKind, metric::MetricValue, metric::StatisticKind, Metric},
        test_util::{collect_n, trace_init},
        Event,
    };
    use bytes::Bytes;
    use futures::{
        compat::{Future01CompatExt, Sink01CompatExt},
        {SinkExt, StreamExt, TryStreamExt},
    };
    use futures01::{sync::mpsc, Sink};
    use tokio::net::UdpSocket;
    use tokio_util::{codec::BytesCodec, udp::UdpFramed};
    */
    #[cfg(feature = "sources-statsd")]
    use {crate::sources::statsd::parser::parse, std::str::from_utf8};

    fn tags() -> BTreeMap<String, String> {
        vec![
            ("normal_tag".to_owned(), "value".to_owned()),
            ("true_tag".to_owned(), "true".to_owned()),
            ("empty_tag".to_owned(), "".to_owned()),
        ]
        .into_iter()
        .collect()
    }

    #[test]
    fn test_encode_tags() {
        assert_eq!(
            &encode_tags(&tags()),
            "empty_tag:,normal_tag:value,true_tag"
        );
    }

    #[cfg(feature = "sources-statsd")]
    #[test]
    fn test_encode_counter() {
        let metric1 = Metric {
            name: "counter".to_owned(),
            timestamp: None,
            tags: Some(tags()),
            kind: MetricKind::Incremental,
            value: MetricValue::Counter { value: 1.5 },
        };
        let event = Event::Metric(metric1.clone());
        let frame = &encode_event(event, "").unwrap();
        let metric2 = parse(from_utf8(&frame).unwrap().trim()).unwrap();
        assert_eq!(metric1, metric2);
    }

    #[cfg(feature = "sources-statsd")]
    #[test]
    fn test_encode_absolute_counter() {
        let metric1 = Metric {
            name: "counter".to_owned(),
            timestamp: None,
            tags: None,
            kind: MetricKind::Absolute,
            value: MetricValue::Counter { value: 1.5 },
        };
        let event = Event::Metric(metric1);
        let frame = &encode_event(event, "").unwrap();
        // The statsd parser will parse the counter as Incremental,
        // so we can't compare it with the parsed value.
        assert_eq!("counter:1.5|c\n", from_utf8(&frame).unwrap());
    }

    #[cfg(feature = "sources-statsd")]
    #[test]
    fn test_encode_gauge() {
        let metric1 = Metric {
            name: "gauge".to_owned(),
            timestamp: None,
            tags: Some(tags()),
            kind: MetricKind::Incremental,
            value: MetricValue::Gauge { value: -1.5 },
        };
        let event = Event::Metric(metric1.clone());
        let frame = &encode_event(event, "").unwrap();
        let metric2 = parse(from_utf8(&frame).unwrap().trim()).unwrap();
        assert_eq!(metric1, metric2);
    }

    #[cfg(feature = "sources-statsd")]
    #[test]
    fn test_encode_absolute_gauge() {
        let metric1 = Metric {
            name: "gauge".to_owned(),
            timestamp: None,
            tags: Some(tags()),
            kind: MetricKind::Absolute,
            value: MetricValue::Gauge { value: 1.5 },
        };
        let event = Event::Metric(metric1.clone());
        let frame = &encode_event(event, "").unwrap();
        let metric2 = parse(from_utf8(&frame).unwrap().trim()).unwrap();
        assert_eq!(metric1, metric2);
    }

    #[cfg(feature = "sources-statsd")]
    #[test]
    fn test_encode_distribution() {
        let metric1 = Metric {
            name: "distribution".to_owned(),
            timestamp: None,
            tags: Some(tags()),
            kind: MetricKind::Incremental,
            value: MetricValue::Distribution {
                values: vec![1.5],
                sample_rates: vec![1],
                statistic: StatisticKind::Histogram,
            },
        };
        let event = Event::Metric(metric1.clone());
        let frame = &encode_event(event, "").unwrap();
        let metric2 = parse(from_utf8(&frame).unwrap().trim()).unwrap();
        assert_eq!(metric1, metric2);
    }

    #[cfg(feature = "sources-statsd")]
    #[test]
    fn test_encode_set() {
        let metric1 = Metric {
            name: "set".to_owned(),
            timestamp: None,
            tags: Some(tags()),
            kind: MetricKind::Incremental,
            value: MetricValue::Set {
                values: vec!["abc".to_owned()].into_iter().collect(),
            },
        };
        let event = Event::Metric(metric1.clone());
        let frame = &encode_event(event, "").unwrap();
        let metric2 = parse(from_utf8(&frame).unwrap().trim()).unwrap();
        assert_eq!(metric1, metric2);
    }

<<<<<<< HEAD
    /*
    #[test]
    fn test_send_to_statsd() {
        crate::test_util::trace_init();

        let mut rt = runtime();
        rt.block_on_std(async move {
            let config = StatsdSinkConfig {
                namespace: "vector".into(),
                address: default_address(),
                batch: BatchConfig {
                    max_bytes: Some(512),
                    timeout_secs: Some(1),
                    ..Default::default()
=======
    #[tokio::test]
    async fn test_send_to_statsd() {
        trace_init();

        let config = StatsdSinkConfig {
            namespace: "vector".into(),
            address: default_address(),
            batch: BatchConfig {
                max_bytes: Some(512),
                timeout_secs: Some(1),
                ..Default::default()
            },
        };
        let sink = StatsdSvc::new(config, Acker::Null).unwrap();

        let events = vec![
            Event::Metric(Metric {
                name: "counter".to_owned(),
                timestamp: None,
                tags: Some(tags()),
                kind: MetricKind::Incremental,
                value: MetricValue::Counter { value: 1.5 },
            }),
            Event::Metric(Metric {
                name: "histogram".to_owned(),
                timestamp: None,
                tags: None,
                kind: MetricKind::Incremental,
                value: MetricValue::Distribution {
                    values: vec![2.0],
                    sample_rates: vec![100],
                    statistic: StatisticKind::Histogram,
>>>>>>> 63bdb57c
                },
            }),
        ];
        let (tx, rx) = mpsc::channel(1);

        let socket = UdpSocket::bind(default_address()).await.unwrap();
        tokio::spawn(async move {
            UdpFramed::new(socket, BytesCodec::new())
                .map_err(|e| error!("Error reading line: {:?}", e))
                .map_ok(|(bytes, _addr)| bytes.freeze())
                .forward(
                    tx.sink_compat()
                        .sink_map_err(|e| error!("Error sending event: {:?}", e)),
                )
                .await
                .unwrap()
        });

        let stream = stream::iter_ok(events);
        let _ = sink.send_all(stream).compat().await.unwrap();

        let messages = collect_n(rx, 1).compat().await.ok().unwrap();
        assert_eq!(
            messages[0],
            Bytes::from("vector.counter:1.5|c|#empty_tag:,normal_tag:value,true_tag\nvector.histogram:2|h|@0.01"),
        );
    }
    */
}<|MERGE_RESOLUTION|>--- conflicted
+++ resolved
@@ -385,22 +385,7 @@
         assert_eq!(metric1, metric2);
     }
 
-<<<<<<< HEAD
     /*
-    #[test]
-    fn test_send_to_statsd() {
-        crate::test_util::trace_init();
-
-        let mut rt = runtime();
-        rt.block_on_std(async move {
-            let config = StatsdSinkConfig {
-                namespace: "vector".into(),
-                address: default_address(),
-                batch: BatchConfig {
-                    max_bytes: Some(512),
-                    timeout_secs: Some(1),
-                    ..Default::default()
-=======
     #[tokio::test]
     async fn test_send_to_statsd() {
         trace_init();
@@ -433,7 +418,6 @@
                     values: vec![2.0],
                     sample_rates: vec![100],
                     statistic: StatisticKind::Histogram,
->>>>>>> 63bdb57c
                 },
             }),
         ];
